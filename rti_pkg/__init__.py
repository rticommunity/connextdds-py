--- conflicted
+++ resolved
@@ -1,4 +1,3 @@
-<<<<<<< HEAD
 #
 # (c) 2021 Copyright, Real-Time Innovations, Inc.  All rights reserved.
 #
@@ -10,15 +9,10 @@
 # damages arising out of the use or inability to use the software.
 #
 
-#
-# Empty file to make this directory a Python package.
-#
-=======
 import platform
 
 if platform.system() == "Windows":
     import os
     pkg_dir = os.path.dirname(os.path.realpath(__file__))
     os.environ.setdefault("PATH","")
-    os.environ["PATH"] = pkg_dir + os.pathsep + os.environ["PATH"]
->>>>>>> 355a3f10
+    os.environ["PATH"] = pkg_dir + os.pathsep + os.environ["PATH"]
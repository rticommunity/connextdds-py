#
# (c) 2021 Copyright, Real-Time Innovations, Inc.  All rights reserved.
#
# RTI grants Licensee a license to use, modify, compile, and create derivative
# works of the Software solely for use with RTI products.  The Software is
# provided "as is", with no warranty of any type, including any warranty for
# fitness for any purpose. RTI is under no obligation to maintain or support
# the Software.  RTI shall not be liable for any incidental or consequential
# damages arising out of the use or inability to use the software.
#

import sys
import typing
from enum import EnumMeta
import collections.abc as collections
from rti.idl_impl.type_hints import *

SUPPORT_GET_ORIGIN = sys.version_info >= (3, 8)

def _get_origin_workaround(t):
    return t.__origin__ if hasattr(t, '__origin__') else None

def _get_args_workaround(t):
    return t.__args__ if hasattr(t, '__args__') else None

get_origin = typing.get_origin if SUPPORT_GET_ORIGIN else _get_origin_workaround
get_args = typing.get_args if SUPPORT_GET_ORIGIN else _get_args_workaround

def is_optional_type(t):
    return get_origin(t) is typing.Union

def is_sequence_type(t):
    origin = get_origin(t)
    return origin in (typing.Sequence, collections.Sequence, typing.List, list)

def is_constructed_type(t):
    return hasattr(t, 'type_support')

def get_underlying_type(t):
    args = get_args(t)
    return args[0] if args is not None else None


<<<<<<< HEAD
def remove_classvar(t: type) -> type:
    if get_origin(t) is typing.ClassVar: # for ClassVar[T] return T
        return get_underlying_type(t)
    else:
        return t

_PRIMITIVE_TYPES = (bool, int8, int16, uint16, int32,
=======
_PRIMITIVE_TYPES = (bool, int8, char, int16, uint16, wchar, int32,
>>>>>>> d0cbf845
                    uint32, int64, uint64, float32, float64)


def is_primitive(t: type) -> bool:
    """Returns True if the type is a primitive type"""
    return t in _PRIMITIVE_TYPES

_TYPE_TO_ARRAY_TYPE_MAP: typing.Dict[type, str] = {
    bool: 'b',
    int8: 'b',
    char: 'b',
    int16: 'h',
    uint16: 'H',
    wchar: 'H',
    int32: 'i',
    uint32: 'I',
    int64: 'q',
    uint64: 'Q',
    float32: 'f',
    float64: 'd',
}


def is_enum(t) -> bool:
    return type(t) is EnumMeta


def is_primitive_or_enum(t: type) -> bool:
    """Returns True if the type is a primitive type or an enum"""
    return is_primitive(t) or is_enum(t)


def get_array_type(t: type) -> str:
    """Translates from an IDL primitive type to the string used by Python's
    array.array
    """
    return _TYPE_TO_ARRAY_TYPE_MAP.get(t)


def supports_buffer_protocol(factory_type: type) -> bool:
    """Returns True if the type supports the buffer protocol"""

    # lists don't support the buffer protocol
    if factory_type is list:
        return False

    # RTI-defined factories indicate support with a class attribute
    if hasattr(factory_type, 'supports_buffer_protocol'):
        return factory_type.supports_buffer_protocol

    # Finally try the least-efficient method, which requires creating an object
    # to check if memoryview is supported. This is included to support users
    # that provide their own factories.
    try:
        memoryview(factory_type())
        return True
    except TypeError:
        return False<|MERGE_RESOLUTION|>--- conflicted
+++ resolved
@@ -41,17 +41,13 @@
     return args[0] if args is not None else None
 
 
-<<<<<<< HEAD
 def remove_classvar(t: type) -> type:
     if get_origin(t) is typing.ClassVar: # for ClassVar[T] return T
         return get_underlying_type(t)
     else:
         return t
 
-_PRIMITIVE_TYPES = (bool, int8, int16, uint16, int32,
-=======
 _PRIMITIVE_TYPES = (bool, int8, char, int16, uint16, wchar, int32,
->>>>>>> d0cbf845
                     uint32, int64, uint64, float32, float64)
 
 

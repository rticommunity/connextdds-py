#
# (c) 2021 Copyright, Real-Time Innovations, Inc.  All rights reserved.
#
# RTI grants Licensee a license to use, modify, compile, and create derivative
# works of the Software solely for use with RTI products.  The Software is
# provided "as is", with no warranty of any type, including any warranty for
# fitness for any purpose. RTI is under no obligation to maintain or support
# the Software.  RTI shall not be liable for any incidental or consequential
# damages arising out of the use or inability to use the software.
#

import dataclasses
from types import SimpleNamespace
from typing import List, Union, Any
import rti.idl_impl.type_plugin as idl_impl
import rti.idl_impl.annotations as annotations
import rti.idl_impl.type_hints as type_hints
import rti.idl_impl.sample_interpreter as sample_interpreter
import rti.idl_impl.reflection_utils as reflection_utils
import rti.idl_impl.unions as unions
import rti.idl_impl.type_utils as type_utils
import rti.connextdds

#
# This module contains the public interface for decorating Python classes
# as DDS/IDL types
#


# --- Custom type hints -------------------------------------------------------

# The following publicly exposes the type hints defined in the type_hints module
# They're not defined directly here because they're also used internally in
# idl_impl.

int8 = type_hints.int8

int16 = type_hints.int16
uint16 = type_hints.uint16

int32 = type_hints.int32
uint32 = type_hints.uint32

# int64 is provided for consistency, but int has the same meaning
int64 = type_hints.int64
uint64 = type_hints.uint64

# float64 is provided for consistency, but float has the same meaning
float32 = type_hints.float32
float64 = type_hints.float64

char = type_hints.char
wchar = type_hints.wchar

# --- Member annotations ------------------------------------------------------

key = annotations.KeyAnnotation(True)


def id(value: int) -> annotations.IdAnnotation:
<<<<<<< HEAD
    """Annotation that sets a explicit member ID. By default they're assigned
    automatically
    """
    return annotations.IdAnnotation(value)


def bound(value: int):
    """Annotation that sets the maximum size for a Sequence or a str field"""
    return annotations.BoundAnnotation(value)
=======
    "Sets a explicit member ID. By default they're assigned automatically"
    return annotations.IdAnnotation(int(value))


def bound(value: int):
    """Sets the maximum size for a sequence or a string member"""
    return annotations.BoundAnnotation(int(value))
>>>>>>> 5f55162e


unbounded = bound(annotations.UNBOUNDED)


def array(dimensions: Union[None, int, List[int]]):
    """Annotation that configures a Sequence field as an array with the given
    dimensions
    """
    return annotations.ArrayAnnotation(dimensions)


utf8 = annotations.CharEncodingAnnotation(annotations.CharEncoding.UTF8)
utf16 = annotations.CharEncodingAnnotation(annotations.CharEncoding.UTF16)

def element_annotations(value: List[Any]):
    """Sets the annotations for the element type of a sequence or array"""
    return annotations.ElementAnnotations(value)

# --- Type annotations --------------------------------------------------------

extensible = annotations.ExtensibilityAnnotation(
    rti.connextdds.ExtensibilityKind.EXTENSIBLE)
mutable = annotations.ExtensibilityAnnotation(
    rti.connextdds.ExtensibilityKind.MUTABLE)
final = annotations.ExtensibilityAnnotation(
    rti.connextdds.ExtensibilityKind.FINAL)

# --- Union cases -------------------------------------------------------------


def case(*args, **kwargs):
    """Returns a field descriptor that allows getting and setting a union
    case with the right discriminator
    """

    if kwargs.get('is_default', False):
        field_descriptor = unions.DefaultCase(list(args))
    elif len(args) == 0:
        raise TypeError("At least one case label is required")
    elif len(args) > 1:
        field_descriptor = unions.MultiCase(list(args))
    else:
        field_descriptor = unions.Case(args[0])

    return field_descriptor

# --- Dataclass factories -----------------------------------------------------

array_factory = type_utils.array_factory
list_factory = type_utils.list_factory

# --- Exceptions --------------------------------------------------------------

FieldSerializationError = sample_interpreter.FieldSerializationError

# --- Utility functions -------------------------------------------------------

to_array = type_utils.to_array
to_char = type_utils.to_char
to_wchar = type_utils.to_wchar
from_char = type_utils.from_char
from_wchar = type_utils.from_wchar

# --- Decorators --------------------------------------------------------------


def struct(cls=None, *, type_annotations=[], member_annotations={}):
    """This decorator makes a Python class usable as DDS topic-type defined as
    an IDL struct.
    """

    def wrapper(cls):
        actual_cls = dataclasses.dataclass(cls)
        actual_cls.type_support = idl_impl.TypeSupport(
            actual_cls,
            idl_impl.TypeSupportKind.STRUCT,
            type_annotations,
            member_annotations)
        return actual_cls
    if cls is None:
        # Decorator used with arguments:
        #  @idl.struct(type_annotations={...}, ...)
        #  class Foo:
        return wrapper
    else:
        # Decorator used without arguments:
        #  @idl.struct
        #  class Foo:
        return wrapper(cls)


def union(cls=None, *, type_annotations=[], member_annotations={}):
    """This decorator makes a Python class usable as DDS topic-type defined as
    an IDL union.

    The class requires two instance members: discriminator and value, plus
    an idl.case field for each union case.
    """

    def wrapper(cls):
        unions.configure_union_class(cls)
        cls.type_support = idl_impl.TypeSupport(
            cls,
            idl_impl.TypeSupportKind.UNION,
            type_annotations,
            member_annotations)

        return cls
    if cls is None:
        return wrapper
    else:
        return wrapper(cls)


def alias(cls=None, *, annotations=[]):
    """This decorator maps a Python class with a single field to an IDL alias;
    the type of the field refers to the aliased type.
    """

    def wrapper(cls):
        actual_cls = dataclasses.dataclass(cls)
        if isinstance(annotations, list):
            member_annotations = {'value': annotations}
        else:
            member_annotations = annotations

        actual_cls.type_support = idl_impl.TypeSupport(
            actual_cls,
            idl_impl.TypeSupportKind.ALIAS,
            type_annotations=None,
            member_annotations=member_annotations)
        return actual_cls
    if cls is None:
        return wrapper
    else:
        return wrapper(cls)

def enum(cls=None, *, type_annotations=[]):
    """This decorator makes a Python IntEnum usable as an IDL enum"""

    def wrapper(cls):
        if not reflection_utils.is_enum(cls):
            raise TypeError(f"{cls} is not an IntEnum")

        cls.type_support = idl_impl.TypeSupport(
            cls,
            idl_impl.TypeSupportKind.ENUM,
            type_annotations)
        return cls
    if cls is None:
        # Decorator used with arguments:
        #  @idl.enum(type_annotations={...}, ...)
        #  class Foo(IntEnum):
        return wrapper
    else:
        # Decorator used without arguments:
        #  @idl.enum
        #  class Foo(IntEnum):
        return wrapper(cls)


_idl_modules = {}


def get_module(name: str):
    """Returns a SimpleNamespace that contains types defined in an IDL module
    for a given name. The syntax is '::MyModule' or '::MyModule::MySubmodule'.
    """

    # Return the module if it already exists or create it if it doesn't
    return _idl_modules.setdefault(name, SimpleNamespace())

def get_type_support(cls: type):
    if not hasattr(cls, 'type_support'):
        raise TypeError(f"{cls} is not an IDL type")
    return cls.type_support

# --- Other utilties ----------------------------------------------------------


def finalize_globals() -> None:
    """Optionally finalize global state before the application ends.

    This method can only be used after all other DDS entities have been closed.

    Most applications don't need to call this function. It is useful when
    profiling native memory usage to ensure that the application ends with no
    in-use memory.
    """

    idl_impl.finalize_type_plugin_factory()<|MERGE_RESOLUTION|>--- conflicted
+++ resolved
@@ -58,25 +58,15 @@
 
 
 def id(value: int) -> annotations.IdAnnotation:
-<<<<<<< HEAD
     """Annotation that sets a explicit member ID. By default they're assigned
     automatically
     """
-    return annotations.IdAnnotation(value)
+    return annotations.IdAnnotation(int(value))
 
 
 def bound(value: int):
     """Annotation that sets the maximum size for a Sequence or a str field"""
-    return annotations.BoundAnnotation(value)
-=======
-    "Sets a explicit member ID. By default they're assigned automatically"
-    return annotations.IdAnnotation(int(value))
-
-
-def bound(value: int):
-    """Sets the maximum size for a sequence or a string member"""
     return annotations.BoundAnnotation(int(value))
->>>>>>> 5f55162e
 
 
 unbounded = bound(annotations.UNBOUNDED)

__pycache__/
.mypy_cache/

.DS_Store
.vscode
__pycache__/
<<<<<<< HEAD
docs/build/
=======

build/
dist/
rti.egg-info
>>>>>>> 6933712f
<|MERGE_RESOLUTION|>--- conflicted
+++ resolved
@@ -4,11 +4,8 @@
 .DS_Store
 .vscode
 __pycache__/
-<<<<<<< HEAD
 docs/build/
-=======
 
 build/
 dist/
-rti.egg-info
->>>>>>> 6933712f
+rti.egg-info
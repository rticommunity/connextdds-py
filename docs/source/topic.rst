--- conflicted
+++ resolved
@@ -10,31 +10,16 @@
 
 Topics allow for publishers and subscriber to communicate
 without knowing about each other. They dynamically discover
-<<<<<<< HEAD
-each other through Topics. The data that the :class:`DataReader` and 
-:class:`DataWriter` share is described by a :class:`Topic`. 
-
-To create a Topics, you need a domain participant
-and a data type. How to create a type and participant is
-discussed in :ref:`types:Types` and :ref:`participant:DomainParticipant`.
-=======
 each other through topics. The data that the :class:`DataReader` and
 :class:`DataWriter` share is described by a topic.
 
 Topics are identified by a name and they are associated to a type and a
 :class:`DomainParticipant`.
->>>>>>> 91ba062a
 
 The following code creates a topic named "Example" for the type previously
 defined in :ref:`types:Data Types`.
 
-<<<<<<< HEAD
-    import rti.connextdds as dds
-    # my_type and participant have already been created
-    topic = dds.DynamicData.Topic(participant, "Name of topic", my_type)
-=======
 .. code-block:: python
->>>>>>> 91ba062a
 
     topic = dds.DynamicData.Topic(participant, "Example", my_type)
 

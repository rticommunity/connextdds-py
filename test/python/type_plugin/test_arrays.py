#
# (c) 2021 Copyright, Real-Time Innovations, Inc.  All rights reserved.
#
# RTI grants Licensee a license to use, modify, compile, and create derivative
# works of the Software solely for use with RTI products.  The Software is
# provided "as is", with no warranty of any type, including any warranty for
# fitness for any purpose. RTI is under no obligation to maintain or support
# the Software.  RTI shall not be liable for any incidental or consequential
# damages arising out of the use or inability to use the software.
#

from typing import Sequence, Optional
from dataclasses import field
from array import array
import copy

import pytest

import rti.connextdds as dds
import rti.idl as idl

from common_types import Point
from test_utils.fixtures import *

from test_sequences import SequenceTest, create_sequence_sample


@idl.alias(annotations=[idl.array(3)])
class MyPointArray:
    value: Sequence[Point] = field(default_factory=idl.list_factory(Point, 3))


@idl.alias(annotations=[idl.array(3)])
class MyIntArray:
    value: Sequence[int] = field(default_factory=idl.array_factory(int, 3))

@idl.struct(
    member_annotations={
        'vertices': [idl.array(3)],
        'weights': [idl.array(4)],
        'prices': [idl.array(5)],
        'custom_factory': [idl.array(3)],
        'strings': [idl.array(3), idl.element_annotations([idl.bound(5)])],
        'wstrings': [idl.array(3), idl.element_annotations([idl.utf16, idl.bound(5)])],
        'complex': [idl.array(3)],
        'multi_str': [idl.array([2, 3])],
        'multi_int': [idl.array([3, 2])],
        'int_array_array': [idl.array(2)],
        'point_array_array': [idl.array(2)],
    }
)
class ArrayTest:
    vertices: Sequence[Point] = field(default_factory=idl.list_factory(Point, 3))
    weights: Sequence[idl.int16] = field(default_factory=idl.array_factory(idl.int16, 4))
    prices: Sequence[float] = field(default_factory=idl.list_factory(float, 5))
    custom_factory: Sequence[int] = field(default_factory=lambda: [1, 2, 3])
    strings: Sequence[str] = field(default_factory=idl.list_factory(str, 3))
    wstrings: Sequence[str] = field(default_factory=idl.list_factory(str, 3))
    complex: Sequence[SequenceTest] = field(default_factory=idl.list_factory(SequenceTest, 3))
    multi_str: Sequence[str] = field(default_factory=idl.list_factory(str, [2, 3]))
    multi_int: Sequence[int] = field(
        default_factory=idl.array_factory(int, [3, 2]))
    int_array_array: Sequence[MyIntArray] = field(default_factory=idl.list_factory(MyIntArray, 2))
    point_array_array: Sequence[MyPointArray] = field(default_factory=idl.list_factory(MyPointArray, 2))
    opt_int_seq_array: Optional[MyIntArray] = None
    opt_point_seq_array: Optional[MyPointArray] = None


def create_array_sample():
    return ArrayTest(
        vertices=[Point(10, 20), Point(30, 40), Point(50, 60)],
        weights=array('h', [1, 2, 3, 4]),
        prices=[1.5, 2.5, 3.5, 4.5, 5.5],
        strings=["hi", "world", "!"],
        wstrings=["hi", "world", "!"],
        complex=[create_sequence_sample()] * 2 + [SequenceTest(vertices_bounded=[Point(1, 1)])],
        multi_str=["hello", "world", "!!"] * 2,
        multi_int=array('q', [1, 2, 3] * 2),
        int_array_array=[
            MyIntArray(value=array('q', [1, 2, 3])),
            MyIntArray(value=array('q', [4, 5, 6]))],
        point_array_array=[
            MyPointArray(value=[Point(1, 1), Point(2, 2), Point(3, 3)]),
            MyPointArray(value=[Point(4, 4), Point(5, 5), Point(6, 6)])],
        opt_int_seq_array=MyIntArray(value=array('q', [1, 2, 3])),
        opt_point_seq_array=MyPointArray([Point(31, 14), Point(15, 16), Point(17, 18)]))


@pytest.fixture
def array_sample():
    return create_array_sample()


def test_array_plugin():
    ts = idl.get_type_support(ArrayTest)
    assert ts.type is ArrayTest

    dt = ts.dynamic_type
    assert dt.name == "ArrayTest"
    assert len(dt.members()) == 13

    point_ts = idl.get_type_support(Point)
    assert dt["vertices"].type == dds.ArrayType(point_ts.dynamic_type, 3)
    assert dt["weights"].type == dds.ArrayType(dds.Int16Type(), 4)
    assert dt["prices"].type == dds.ArrayType(dds.Float64Type(), 5)
    assert dt["custom_factory"].type == dds.ArrayType(dds.Int64Type(), 3)
    assert dt["strings"].type == dds.ArrayType(dds.StringType(5), 3)
    assert dt["wstrings"].type == dds.ArrayType(dds.WStringType(5), 3)
    element_ts = idl.get_type_support(SequenceTest)
    assert dt["complex"].type == dds.ArrayType(element_ts.dynamic_type, 3)
    assert dt["multi_str"].type == dds.ArrayType(dds.StringType(), 2 * 3)
    assert dt["multi_int"].type == dds.ArrayType(dds.Int64Type(), 3 * 2)
    assert dt["int_array_array"].type == dds.ArrayType(idl.get_type_support(MyIntArray).dynamic_type, 2)
    assert dt["point_array_array"].type == dds.ArrayType(idl.get_type_support(MyPointArray).dynamic_type, 2)


@pytest.mark.xfail(reason="TODO PY-17: multi_str-dimensional arrays are created flat for now")
def test_multi_dim_array_dynamic_type():
    dt = idl.get_type_support(ArrayTest).dynamic_type
    assert dt["multi_str"].type == dds.ArrayType(dds.StringType(), [2, 3])
    assert dt["multi_int"].type == dds.ArrayType(dds.Int32Type(), [3, 2])

def test_array_default_creation():
    sample = ArrayTest()
    assert sample.vertices == [Point(0, 0)] * 3
    assert sample.weights == array('h', [0] * 4)
    assert sample.prices == [0.0] * 5
    assert sample.custom_factory == [1, 2, 3]
    assert sample.strings == [""] * 3
    assert sample.wstrings == [""] * 3
    assert sample.complex == [SequenceTest()] * 3
    assert sample.multi_str == [""] * 6
    assert sample.multi_int == array('q', [0] * 6)
    assert sample.opt_int_seq_array is None
    assert sample.opt_point_seq_array is None

    # The elements are copies
    assert sample.vertices[0] is not sample.vertices[1]
    assert sample.complex[0] is not sample.complex[1]

    # Except for the strings
    assert sample.strings[0] is sample.strings[1]

def test_array_deep_copy(array_sample: ArrayTest):
    array_copy = copy.deepcopy(array_sample)
    assert array_sample == array_copy

    # Sequences are deep-copied
    assert array_sample.vertices[0] == array_copy.vertices[0]
    assert array_sample.vertices[0] is not array_copy.vertices[0]
    assert array_sample.complex[0] == array_copy.complex[0]
    assert array_sample.complex[0] is not array_copy.complex[0]
    assert array_sample.opt_point_seq_array.value[0] == array_copy.opt_point_seq_array.value[0]
    assert array_sample.opt_point_seq_array.value[0] is not array_copy.opt_point_seq_array.value[0]



def test_array_shallow_copy(array_sample: ArrayTest):
    array_shallow = copy.copy(array_sample)
    assert array_sample == array_shallow

    # Shallow copy
    assert array_sample.vertices is array_shallow.vertices
    assert array_sample.complex is array_shallow.complex

def test_array_serialization(array_sample: ArrayTest):
    ts = idl.get_type_support(ArrayTest)
    buffer = ts.serialize(array_sample)
    deserialized_sample = ts.deserialize(buffer)
    assert array_sample == deserialized_sample


def test_array_pubsub(shared_participant, array_sample: ArrayTest):
    fixture = PubSubFixture(shared_participant, ArrayTest)
    fixture.send_and_check(array_sample)



def test_array_default_pubsub(shared_participant):
    fixture = PubSubFixture(shared_participant, ArrayTest)
    fixture.send_and_check(ArrayTest())


def test_array_serialization_fails_with_bad_length():
    ts = idl.get_type_support(ArrayTest)

    sample = create_array_sample()
    sample.prices.append(1.5)
    with pytest.raises(idl.FieldSerializationError) as ex:
        ts.serialize(sample)
    assert "Error processing field 'prices'" in str(ex.value)

    sample = create_array_sample()
    sample.vertices.append(Point(10, 20))
    with pytest.raises(idl.FieldSerializationError) as ex:
        ts.serialize(sample)
    assert "Error processing field 'vertices'" in str(ex.value)

    sample = create_array_sample()
    sample.weights.append(1)
    with pytest.raises(idl.FieldSerializationError) as ex:
        ts.serialize(sample)
    assert "Error processing field 'weights'" in str(ex.value)


def test_array_serialization_fails_with_incorrect_element_type():
    ts = idl.get_type_support(ArrayTest)

    sample = create_array_sample()
    sample.prices = [1.5] * 4 + ["hello"]
    with pytest.raises(idl.FieldSerializationError) as ex:
        ts.serialize(sample)
    assert "Error processing field 'prices'" in str(ex.value)

    sample = create_array_sample()
    sample.vertices = [Point(1, 2)] * 3 + [4]
    with pytest.raises(idl.FieldSerializationError) as ex:
        ts.serialize(sample)
    assert "Error processing field 'vertices'" in str(ex.value)


def test_array_publication_fails_when_out_of_bounds(shared_participant):
    fixture = PubSubFixture(shared_participant, ArrayTest)
    sample = create_array_sample()
    sample.prices = [1.5] * 4 + ["hello"]
    with pytest.raises(idl.FieldSerializationError) as ex:
        fixture.writer.write(sample)
    assert "Error processing field 'prices'" in str(ex.value)


def test_array_publication_fails_when_string_out_of_bounds(shared_participant):
    fixture = PubSubFixture(shared_participant, ArrayTest)
    sample = create_array_sample()
    sample.strings[1] = "too long"
    with pytest.raises(idl.FieldSerializationError) as ex:
        fixture.writer.write(sample)
    assert "Error processing field 'strings'" in str(ex.value)


def test_arrays_of_sequences_not_supported():
    with pytest.raises(TypeError) as ex:
        @idl.struct(
            member_annotations={
                's': [idl.array(3)]
            }
        )
        class ArraySeqTest:
            s: Sequence[Sequence[Point]]

    assert "Arrays of sequences are not supported" in str(ex.value)

<<<<<<< HEAD
def test_to_dynamic_data():
    array_sample = ArrayTest()
    ts = idl.get_type_support(ArrayTest)
    assert array_sample == ts.from_dynamic_data(ts.to_dynamic_data(array_sample))
=======

@idl.struct
class AlignmentTest:
    a: idl.int8 = 0
    b: idl.int16 = 0


@idl.alias(annotations=[idl.array(3)])
class AlignmentTestArray:
    value: Sequence[AlignmentTest] = field(
        default_factory=idl.list_factory(AlignmentTest, 3))


@idl.alias(annotations=[idl.array(3)])
class AlignmentTestArrayArray:
    value: Sequence[AlignmentTestArray] = field(
        default_factory=idl.list_factory(AlignmentTestArray, 3))


@idl.struct(member_annotations={'array_array': [idl.array(3)]})
class AlignmentTestContainer:
    single_struct: Optional[AlignmentTest] = None
    struct_array: Optional[AlignmentTestArray] = None
    array_array: Sequence[AlignmentTestArray] = field(
        default_factory=idl.list_factory(AlignmentTestArray, 3))
    opt_array_array: Optional[AlignmentTestArrayArray] = None


def test_array_alignment_pubsub(shared_participant):
    fixture = PubSubFixture(
        shared_participant,
        AlignmentTestContainer,
        reader_policies=[dds.ResourceLimits(1, 1, 1)])

    value = AlignmentTest(77, 99)
    sample = AlignmentTestContainer(
        single_struct=value,
        struct_array=AlignmentTestArray([value] * 3),
        array_array=[AlignmentTestArray([value] * 3)] * 3,
        opt_array_array=AlignmentTestArrayArray(
            [AlignmentTestArray([value] * 3)] * 3)
    )

    fixture.send_and_check(sample)
    fixture.send_and_check(AlignmentTestContainer())
    fixture.send_and_check(sample)
>>>>>>> d0cbf845
<|MERGE_RESOLUTION|>--- conflicted
+++ resolved
@@ -249,12 +249,11 @@
 
     assert "Arrays of sequences are not supported" in str(ex.value)
 
-<<<<<<< HEAD
 def test_to_dynamic_data():
     array_sample = ArrayTest()
     ts = idl.get_type_support(ArrayTest)
     assert array_sample == ts.from_dynamic_data(ts.to_dynamic_data(array_sample))
-=======
+
 
 @idl.struct
 class AlignmentTest:
@@ -300,5 +299,4 @@
 
     fixture.send_and_check(sample)
     fixture.send_and_check(AlignmentTestContainer())
-    fixture.send_and_check(sample)
->>>>>>> d0cbf845
+    fixture.send_and_check(sample)
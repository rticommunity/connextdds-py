import rti.connextdds as dds
import pytest
import utils

DOMAIN_ID = 0

# def test_participant_qos_value_type():
#    pass

# def test_participant_factory_qos_value_type():
#    pass


def test_participant_default_creation():
    p = dds.DomainParticipant(DOMAIN_ID)
    assert p.domain_id == DOMAIN_ID


def test_participant_creation_w_default_qos():
    p = dds.DomainParticipant(DOMAIN_ID, dds.DomainParticipantQos())
    assert p.domain_id == DOMAIN_ID
    event_count = p.qos.event.max_count
    assert event_count == dds.Event().max_count


def test_participant_creation_w_qos():
    user_data_values = [10, 11, 12, 13, 14, 15]
    qos = dds.DomainParticipantQos()
    qos.user_data.value = user_data_values
    qos.database.shutdown_cleanup_period = dds.Duration.from_milliseconds(100)
    p = dds.DomainParticipant(DOMAIN_ID, qos)
    retrieved_qos = p.qos
    assert retrieved_qos.user_data.value == user_data_values
    assert (
        retrieved_qos.database.shutdown_cleanup_period
        == dds.Duration.from_milliseconds(100)
    )


def test_participant_creation_w_listener():
    l = dds.NoOpDomainParticipantListener()
    p = dds.DomainParticipant(DOMAIN_ID, dds.DomainParticipantQos(), l)
    assert p.listener == l
    p.close()


def test_participant_creation_failure():
    qos = dds.DomainParticipantQos()
    qos.resource_limits.type_object_max_serialized_length = -2
    with pytest.raises(dds.Error):
        dds.DomainParticipant(0, qos)


def test_set_get_qos():
    p = utils.create_participant()
    qos = p.qos
    assert qos.entity_factory.autoenable_created_entities
    qos << dds.EntityFactory.manually_enable()
    assert not (qos.entity_factory.autoenable_created_entities)
    p.qos = qos
    # assert qos == p.qos
    assert not (qos.entity_factory.autoenable_created_entities)
    qos << dds.EntityFactory.auto_enable()
    p << qos
    retrieved_qos = dds.DomainParticipantQos()
    p >> retrieved_qos
    assert retrieved_qos.entity_factory.autoenable_created_entities


def test_set_qos_exception():
    p = dds.DomainParticipant(DOMAIN_ID, dds.DomainParticipantQos())
    qos = p.qos
    d = dds.Duration(77)
    db = dds.Database()
    db.shutdown_cleanup_period = d
    qos << db
    with pytest.raises(dds.ImmutablePolicyError):
<<<<<<< HEAD
        p = utils.create_participant()
        qos = p.qos
        d = dds.Duration(77)
        db = dds.Database()
        db.shutdown_cleanup_period = d
        qos << db
=======
>>>>>>> 160e0ec7
        p.qos = qos


def test_set_get_default_qos():
    set_qos = dds.DomainParticipant.default_participant_qos
    set_qos << dds.UserData([33, 33])
    assert set_qos != dds.DomainParticipant.default_topic_qos
    dds.DomainParticipant.default_participant_qos = set_qos
    get_qos = dds.DomainParticipant.default_participant_qos
    assert get_qos == set_qos
    assert get_qos.user_data == dds.UserData([33, 33])


def test_set_get_factory_qos():
    default_qos = dds.DomainParticipantFactoryQos()
    set_qos = dds.DomainParticipantFactoryQos()
    set_qos << dds.EntityFactory(False)
    assert set_qos != default_qos
    dds.DomainParticipant.participant_factory_qos = set_qos
    get_qos = dds.DomainParticipant.participant_factory_qos
    assert set_qos == get_qos
    assert get_qos.entity_factory == dds.EntityFactory(False)
    set_qos << dds.EntityFactory(True)
    dds.DomainParticipant.participant_factory_qos = set_qos
    get_qos = dds.DomainParticipant.participant_factory_qos
    assert set_qos == get_qos


def test_set_get_listener():
    p = utils.create_participant()
    assert p.listener == None
    l = dds.NoOpDomainParticipantListener()
    p.bind_listener(l, dds.StatusMask.all())
    assert p.listener == l
    p.bind_listener(None, dds.StatusMask.none())
    assert p.listener == None


def test_find():
    id1 = DOMAIN_ID
    id2 = DOMAIN_ID + 1
    p = utils.create_participant()
    found_p = dds.DomainParticipant.find(id1)
    not_found_p = dds.DomainParticipant.find(id2)
    assert found_p == p
    assert not_found_p == None


def test_close():
    assert dds.DomainParticipant.find(DOMAIN_ID) == None
    p = utils.create_participant()
    assert dds.DomainParticipant.find(DOMAIN_ID) == p
    p.close()
    assert dds.DomainParticipant.find(DOMAIN_ID) == None


def test_already_closed_exception():
    p = utils.create_participant()
    p.close()
    with pytest.raises(dds.AlreadyClosedError):
        p.contains_entity(dds.InstanceHandle())
    with pytest.raises(dds.AlreadyClosedError):
        p.listener
    with pytest.raises(dds.AlreadyClosedError):
        p.bind_listener(None, dds.StatusMask.none())
    with pytest.raises(dds.AlreadyClosedError):
        p.qos
    with pytest.raises(dds.AlreadyClosedError):
        p.domain_id
    with pytest.raises(dds.AlreadyClosedError):
        p.assert_liveliness()
    with pytest.raises(dds.AlreadyClosedError):
        p.current_time
    with pytest.raises(dds.AlreadyClosedError):
        p.default_subscriber_qos
    with pytest.raises(dds.AlreadyClosedError):
        p.default_publisher_qos
    with pytest.raises(dds.AlreadyClosedError):
        p.default_topic_qos
    with pytest.raises(dds.AlreadyClosedError):
        p.default_datareader_qos
    with pytest.raises(dds.AlreadyClosedError):
        p.default_datawriter_qos
    with pytest.raises(dds.AlreadyClosedError):
        p.default_publisher_qos = dds.PublisherQos()
    with pytest.raises(dds.AlreadyClosedError):
        p.default_subscriber_qos = dds.SubscriberQos()
    with pytest.raises(dds.AlreadyClosedError):
        p.default_topic_qos = dds.TopicQos()
    with pytest.raises(dds.AlreadyClosedError):
        p.default_datareader_qos = dds.DataReaderQos()
    with pytest.raises(dds.AlreadyClosedError):
        p.default_datawriter_qos = dds.DataWriterQos()


def test_retain():
    id1 = DOMAIN_ID
    id2 = DOMAIN_ID + 1

    def scope_1():
        p1 = utils.create_participant()
        p2 = dds.DomainParticipant(id2, dds.DomainParticipantQos())
        p1.retain()

    def scope_2():
        p3 = dds.DomainParticipant.find(id1)
        p4 = dds.DomainParticipant.find(id2)
        assert p3 != None
        assert p4 == None
        assert p3 == dds.DomainParticipant.find(id1)

    def scope_3():
        p5 = dds.DomainParticipant.find(id1)
        assert p5 != None
        p5.close()

    scope_1()
    scope_2()
    scope_3()
    assert dds.DomainParticipant.find(id1) == None


def test_current_time():
    p = utils.create_participant()
    t = p.current_time
    assert t != dds.Time.invalid()
    assert t > dds.Time(1, 0)


def test_assert_liveliness():
    p = utils.create_participant()
    p.assert_liveliness()


def test_ignore():
    p1 = utils.create_participant()
    p2 = utils.create_participant()
    dds.DomainParticipant.ignore_participant(p1, p2.instance_handle)


def test_add_peer():
    p = utils.create_participant()
    p.add_peer("udpv4://")
    with pytest.raises(dds.InvalidArgumentError):
        p.add_peer("")


def test_remove_peer():
    p = utils.create_participant()
    p.remove_peer("udpv4://")
    with pytest.raises(dds.InvalidArgumentError):
        p.remove_peer("")


def test_domain_participant_config_params():
    default_params = dds.DomainParticipantConfigParams()
    assert (
        default_params.domain_id
        == dds.DomainParticipantConfigParams.DOMAIN_ID_USE_XML_CONFIG
    )
    assert (
        default_params.participant_name
        == dds.DomainParticipantConfigParams.ENTITY_NAME_USE_XML_CONFIG
    )
    assert (
        default_params.participant_qos_library_name
        == dds.DomainParticipantConfigParams.QOS_ELEMENT_NAME_USE_XML_CONFIG
    )
    assert (
        default_params.participant_qos_profile_name
        == dds.DomainParticipantConfigParams.QOS_ELEMENT_NAME_USE_XML_CONFIG
    )
    assert (
        default_params.domain_entity_qos_library_name
        == dds.DomainParticipantConfigParams.QOS_ELEMENT_NAME_USE_XML_CONFIG
    )
    assert (
        default_params.domain_entity_qos_profile_name
        == dds.DomainParticipantConfigParams.QOS_ELEMENT_NAME_USE_XML_CONFIG
    )


def test_find_extensions():
    p_qos = dds.DomainParticipantQos()
    p_qos << dds.EntityName("MyParticipant1")
    assert p_qos.participant_name.name == "MyParticipant1"

    p1 = dds.DomainParticipant(DOMAIN_ID, p_qos)
    assert p1.qos.participant_name.name == "MyParticipant1"

    p_qos << dds.EntityName("MyParticipant2")
    p2 = dds.DomainParticipant(DOMAIN_ID, p_qos)

    assert dds.DomainParticipant.find("MyParticipant1") == p1
    assert dds.DomainParticipant.find("MyParticipant2") == p2
    assert dds.DomainParticipant.find("MyParticipant3") == None


def retain_for_listener_helper(set_after):
    listener = dds.NoOpDomainParticipantListener()
    if set_after:
        p = utils.create_participant()
        p.bind_listener(listener, dds.StatusMask.none())
    else:
        p = dds.DomainParticipant(DOMAIN_ID, dds.DomainParticipantQos(), listener)

    def inner():
        with dds.DomainParticipant.find(DOMAIN_ID) as new_p:
            assert new_p != None
            new_p.bind_listener(None, dds.StatusMask.none())

    inner()
    assert dds.DomainParticipant.find(DOMAIN_ID) == None


def test_retain_for_listener():
    retain_for_listener_helper(True)
    retain_for_listener_helper(False)


# def test_discovered_participants():
# qos = dds.DomainParticipantQos()
# p1 = dds.DomainParticipant(DOMAIN_ID, qos << dds.EntityName("p1"))
# p2 = dds.DomainParticipant(DOMAIN_ID, qos << dds.EntityName("p2"))
# p3 = dds.DomainParticipant(DOMAIN_ID, qos << dds.EntityName("p3"))
# time.sleep(3)
# assert p
# def test_dns_polling_period():
# p = dds.DomainParticipant(DOMAIN_ID, dds.DomainParticipantQos(), None)
# assert p != None
# dur = dds.Duration(42, 12)
# p.
# need to find dns functions


@pytest.mark.skip(reason="to_string not implemented yet")
def test_participant_factory_qos_to_string():
    the_qos = dds.DomainParticipantFactoryQos()
    # No qos print format
    assert str(the_qos) != ""
    assert "<participant_factory_qos>" in str(the_qos)
    assert "</participant_factory_qos>" in str(the_qos)
    min_length = len(str(the_qos))
    # Do we support qos format options?
    the_qos << dds.EntityFactory(False)
    assert min_length != len(str(the_qos))
    assert "<entity_factory>" in str(the_qos)


@pytest.mark.skip(reason="to_string not implemented yet")
def test_domain_participant_qos_to_string():
    the_qos = dds.DomainParticipantQos()
    assert str(the_qos) != ""
    assert "<participant_qos>" in str(the_qos)
    assert "</participant_qos>" in str(the_qos)
    min_length = len(str(the_qos))
    the_qos << dds.EntityFactory(False)
    assert min_length != len(str(the_qos))
    assert "<entity_factory>" in str(the_qos)


def test_close_after_close():
    p1 = utils.create_participant()
    p1.close()
    with pytest.raises(dds.AlreadyClosedError):
        p1.close()

    # Shouldn't error out here
    with utils.create_participant() as p2:
        p2.close()

    with pytest.raises(dds.AlreadyClosedError):
        with utils.create_participant() as p3:
            p3.close()
            p3.qos.participant_name.name<|MERGE_RESOLUTION|>--- conflicted
+++ resolved
@@ -75,15 +75,6 @@
     db.shutdown_cleanup_period = d
     qos << db
     with pytest.raises(dds.ImmutablePolicyError):
-<<<<<<< HEAD
-        p = utils.create_participant()
-        qos = p.qos
-        d = dds.Duration(77)
-        db = dds.Database()
-        db.shutdown_cleanup_period = d
-        qos << db
-=======
->>>>>>> 160e0ec7
         p.qos = qos
 
 
